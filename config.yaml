--- conflicted
+++ resolved
@@ -20,11 +20,9 @@
 logfile_log_level: 'Warn'             # default Warn, Options (Off, Error, Warn, Info, Debug, Trace)
 logfile_max_count: 10                 # maximum number of log files to keep
 logfile_max_size : 20                 # maximum size per logfile in MiB
-<<<<<<< HEAD
 gpu_worker_thread_count: 1            # number of GPU workers (0 = CPU only)
 gpu_platform: 0                       # select GPU platform
 gpu_device: 0                         # select GPU device
-=======
 
 # Low noise log patterns
 console_log_pattern: '{({d(%H:%M:%S)} [{l}]):16.16} {m}{n}'
@@ -34,5 +32,4 @@
 
 # More detailed log patterns
 #console_log_pattern: '{d(%H:%M:%S.%3f%z)} [{h({l}):<5}] [{T}] [{t}] - {M}:{m}{n}'
-#logfile_log_pattern: '{d(%Y-%m-%dT%H:%M:%S.%3f%z)} [{h({l}):<5}] [{T}]-[{t}] [{f}:{L}] - {M}:{m}{n}'
->>>>>>> 7e897cf0
+#logfile_log_pattern: '{d(%Y-%m-%dT%H:%M:%S.%3f%z)} [{h({l}):<5}] [{T}]-[{t}] [{f}:{L}] - {M}:{m}{n}'